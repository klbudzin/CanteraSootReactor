--- conflicted
+++ resolved
@@ -286,7 +286,6 @@
     m_viscmix = vismix;
     return vismix;
   }
-<<<<<<< HEAD
   //====================================================================================================================
   // Returns the matrix of binary diffusion coefficients.
   /*
@@ -298,15 +297,7 @@
    * @param ld   offset of rows in the storage
    * @param d    output vector of diffusion coefficients
    */
-  void MixTransport::getBinaryDiffCoeffs(const int ld, doublereal* const d) {
-=======
-
-
-  /******************* binary diffusion coefficients **************/
-
-
   void MixTransport::getBinaryDiffCoeffs(const size_t ld, doublereal* const d) {
->>>>>>> 8f5c6f4d
     update_T();
     // if necessary, evaluate the binary diffusion coefficents from the polynomial fits
     if (!m_bindiff_ok) updateDiff_T();
@@ -314,13 +305,8 @@
       throw CanteraError(" MixTransport::getBinaryDiffCoeffs()", "ld is too small");
     }
     doublereal rp = 1.0/pressure_ig();
-<<<<<<< HEAD
-    for (int i = 0; i < m_nsp; i++) 
-      for (int j = 0; j < m_nsp; j++) {
-=======
-    for (size_t i = 0; i < m_nsp; i++)
+    for (size_t i = 0; i < m_nsp; i++) 
       for (size_t j = 0; j < m_nsp; j++) {
->>>>>>> 8f5c6f4d
 	d[ld*j + i] = rp * m_bdiff(i,j);
       }
   }
@@ -328,13 +314,8 @@
   void MixTransport::getMobilities(doublereal* const mobil) {
     getMixDiffCoeffs(DATA_PTR(m_spwork));
     doublereal c1 = ElectronCharge / (Boltzmann * m_temp);
-<<<<<<< HEAD
-    for (k = 0; k < m_nsp; k++) {
+    for (size_t k = 0; k < m_nsp; k++) {
       mobil[k] = c1 * m_spwork[k];
-=======
-    for (size_t k = 0; k < m_nsp; k++) {
-      mobil[k] = c1 * m_spwork[k] * m_thermo->charge(k);
->>>>>>> 8f5c6f4d
     }
   } 
   //===================================================================================================================
@@ -383,11 +364,7 @@
    * @param dt  Vector of thermal diffusion coefficients. Units = kg/m/s
    */
   void MixTransport::getThermalDiffCoeffs(doublereal* const dt) {
-<<<<<<< HEAD
-    for (int k = 0; k < m_nsp; k++) {
-=======
     for (size_t k = 0; k < m_nsp; k++) {
->>>>>>> 8f5c6f4d
       dt[k] = 0.0;
     }
   }
@@ -555,13 +532,8 @@
       }
     }
     else {
-<<<<<<< HEAD
-      for (k = 0; k < m_nsp; k++) {
+      for (size_t k = 0; k < m_nsp; k++) {
 	m_cond[k] = m_sqrt_t * dot5(m_polytempvec, m_condcoeffs[k]);
-=======
-      for (size_t k = 0; k < m_nsp; k++) {
-	m_cond[k] = m_sqrt_t*dot5(m_polytempvec, m_condcoeffs[k]);
->>>>>>> 8f5c6f4d
       }
     }
     m_spcond_ok = true;
@@ -602,10 +574,6 @@
    * Update the pure-species viscosities.
    */
   void MixTransport::updateSpeciesViscosities() {
-<<<<<<< HEAD
-    int k;
-=======
->>>>>>> 8f5c6f4d
     if (m_mode == CK_Mode) {
       for (size_t k = 0; k < m_nsp; k++) {
 	m_visc[k] = exp(dot4(m_polytempvec, m_visccoeffs[k]));
