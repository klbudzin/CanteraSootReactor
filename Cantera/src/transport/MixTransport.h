/**
 *  @file MixTransport.h
 *    Headers for the MixTransport object, which models transport properties
 *    in ideal gas solutions using a mixture averaged approximation
 *    (see \ref tranprops and \link Cantera::MixTransport MixTransport \endlink) .
 *
 */
<<<<<<< HEAD
/* $Author$
 * $Revision$
 * $Date$
 */
=======
>>>>>>> 8f5c6f4d
// Copyright 2001  California Institute of Technology

#ifndef CT_MIXTRAN_H
#define CT_MIXTRAN_H

<<<<<<< HEAD
// turn off warnings under Windows
#ifdef WIN32
#pragma warning(disable:4786)
#pragma warning(disable:4503)
#endif

=======
>>>>>>> 8f5c6f4d
// STL includes
#include <vector>
#include <string>
#include <map>
#include <numeric>
#include <algorithm>

// Cantera includes
#include "TransportBase.h"
#include "DenseMatrix.h"

namespace Cantera {


  class GasTransportParams;

  
  //! Class MixTransport implements mixture-averaged transport properties for ideal gas mixtures.
  /*!
   *    The model is based on that described by Kee, Coltrin, and Glarborg, "Theoretical and
   *    Practical Aspects of Chemically Reacting Flow Modeling."
   *
   *    
   * The viscosity is computed using the Wilke mixture rule (kg /m /s)
   *
   *    \f[
   *        \mu = \sum_k \frac{\mu_k X_k}{\sum_j \Phi_{k,j} X_j}.
   *    \f]
   *
   *     Here \f$ \mu_k \f$ is the viscosity of pure species \e k, and
   * 
   *    \f[ 
   *        \Phi_{k,j} = \frac{\left[1 
   *                     + \sqrt{\left(\frac{\mu_k}{\mu_j}\sqrt{\frac{M_j}{M_k}}\right)}\right]^2}
   *                     {\sqrt{8}\sqrt{1 + M_k/M_j}}
   *    \f]
   *
   *
   * The thermal conductivity is computed from the following mixture rule:
   *   \f[
   *          \lambda = 0.5 \left( \sum_k X_k \lambda_k  + \frac{1}{\sum_k X_k/\lambda_k} \right)
   *   \f]
   *
   *  It's used to compute the flux of energy due to a thermal gradient
   *
   *   \f[
   *          j_T =  - \lambda  \nabla T
   *   \f]
   *   
   *  The flux of energy has units of energy (kg m2 /s2) per second per area.
   *
   *  The units of lambda are W / m K which is equivalent to kg m / s^3 K.
   *
   *
   */
  class MixTransport : public Transport {

  protected:

    //! Default constructor.  
    /*!
     *
     */
    MixTransport();

  public:

    //!Copy Constructor for the %MixTransport object.
    /*!
     * @param right  %LiquidTransport to be copied
     */
    MixTransport(const MixTransport &right);

    //! Assignment operator
    /*!
     *  This is NOT a virtual function.
     *
     * @param right    Reference to %LiquidTransport object to be copied 
     *                 into the current one.
     */
    MixTransport& operator=(const  MixTransport& right);
    
    //! Duplication routine for objects which inherit from
    //! %Transport
    /*!
     *  This virtual routine can be used to duplicate %Transport objects
     *  inherited from %Transport even if the application only has
     *  a pointer to %Transport to work with.
     *
     *  These routines are basically wrappers around the derived copy
     *  constructor.
     */
    virtual Transport *duplMyselfAsTransport() const;


    //! Destructor
    virtual ~MixTransport();

    //! Return the model id for transport
    /*!
     * @return cMixtureAverage
     */
    virtual int model() const {
      return cMixtureAveraged;
    }

    //! Viscosity of the mixture  (kg /m /s)
    /*!
     * The viscosity is computed using the Wilke mixture rule (kg /m /s)
     *
     *    \f[
     *        \mu = \sum_k \frac{\mu_k X_k}{\sum_j \Phi_{k,j} X_j}.
     *    \f]
     *
     *     Here \f$ \mu_k \f$ is the viscosity of pure species \e k, and
     * 
     *    \f[ 
     *        \Phi_{k,j} = \frac{\left[1 
     *                     + \sqrt{\left(\frac{\mu_k}{\mu_j}\sqrt{\frac{M_j}{M_k}}\right)}\right]^2}
     *                     {\sqrt{8}\sqrt{1 + M_k/M_j}}
     *    \f]
     * 
     *  @return   Returns the viscosity of the mixture  ( units =  Pa s  = kg /m /s)
     *
     * @see updateViscosity_T();
     */
    virtual doublereal viscosity();

<<<<<<< HEAD
    //! returns the vector of species viscosities
    /*!
     *   @param visc  Vector of species viscosities
     */
    virtual void getSpeciesViscosities(doublereal* visc)
=======
    virtual void getSpeciesViscosities(doublereal* const visc)
>>>>>>> 8f5c6f4d
    { update_T();  updateViscosity_T(); copy(m_visc.begin(), m_visc.end(), visc); }

    //! Return the thermal diffusion coefficients
    /*!
     * For this approximation, these are all zero.
     *
     *  Eqns. (12.168) shows how they are used in an expression for the species flux.
     *
     * @param dt  Vector of thermal diffusion coefficients. Units = kg/m/s
     */
    virtual void getThermalDiffCoeffs(doublereal* const dt);

    //! Returns the mixture thermal conductivity (W/m /K)
    /*!
     * The thermal conductivity is computed from the following mixture rule:
     *   \f[
     *          \lambda = 0.5 \left( \sum_k X_k \lambda_k  + \frac{1}{\sum_k X_k/\lambda_k} \right)
     *   \f]
     *
     *  It's used to compute the flux of energy due to a thermal gradient
     *
     *   \f[
     *          j_T =  - \lambda  \nabla T
     *   \f]
     *   
     *  The flux of energy has units of energy (kg m2 /s2) per second per area.
     *
     *  The units of lambda are W / m K which is equivalent to kg m / s^3 K.
     *
     * @return Returns the mixture thermal conductivity, with units of W/m/K
     */
    virtual doublereal thermalConductivity();

<<<<<<< HEAD
    //! Returns the matrix of binary diffusion coefficients.
    /*!
     *
     *        d[ld*j + i] = rp * m_bdiff(i,j);
     *
     *  units of m**2 / s
     *
     * @param ld   offset of rows in the storage
     * @param d    output vector of diffusion coefficients
     */
    virtual void getBinaryDiffCoeffs(const int ld, doublereal* const d);
=======
    virtual void getBinaryDiffCoeffs(const size_t ld, doublereal* const d);

>>>>>>> 8f5c6f4d
    
    //! Returns the Mixture-averaged diffusion coefficients [m^2/s]. 
    /*!
     * Returns the mixture averaged diffusion coefficients for a gas, appropriate for calculating the
     * mass averged diffusive flux with respect to the mass averaged velocity using gradients of the
     * mole fraction. 
     * Note, for the single species case or the pure fluid case the routine returns the self-diffusion coefficient.
     * This is need to avoid a Nan result in the formula below.
     *
     *  This is Eqn. 12.180 from "Chemicaly Reacting Flow"
     *
     *   \f[
     *       D_{km}' = \frac{\left( \bar{M} - X_k M_k \right)}{ \bar{\qquad M \qquad } }  {\left( \sum_{j \ne k} \frac{X_j}{D_{kj}} \right) }^{-1} 
     *   \f]
     *
     *
     *
     *  @param d  Output Vector of mixture diffusion coefficients, \f$  D_{km}'  \f$  ,  for each species (m^2/s).
     *            length m_nsp
     */
    virtual void getMixDiffCoeffs(doublereal* const d);

    //! Get the Electrical mobilities (m^2/V/s).
    /*!
     *   This function returns the mobilities. In some formulations
     *   this is equal to the normal mobility multiplied by Faraday's constant.
     *
     *   Here, the mobility is calculated from the diffusion coefficient using the Einstein relation
     *
     *     \f[ 
     *          \mu^e_k = \frac{F D_k}{R T}
     *     \f]
     *
     * @param mobil  Returns the mobilities of the species in array \c mobil. The array must be
     *               dimensioned at least as large as the number of species.
     */
    virtual void getMobilities(doublereal* const mobil);

    //! Update the internal parameters whenever the temperature has changed
    /*!
     *  @internal
     *      This is called whenever a transport property is requested if the temperature has changed
     *      since the last call to update_T().
     */
    virtual void update_T();

    //! Update the internal parameters whenever the concentrations have changed
    /*!
     *  @internal
     *      This is called whenever a transport property is requested if the concentrations have changed
     *      since the last call to update_C().
     */
    virtual void update_C();

    //! Get the species diffusive mass fluxes wrt to the mass averaged velocity, 
    //! given the gradients in mole fraction and temperature
    /*!
     *  Units for the returned fluxes are kg m-2 s-1.
<<<<<<< HEAD
     *
     *
     * The diffusive mass flux of species \e k is computed from
     * \f[
     *          \vec{j}_k = -n M_k D_k \nabla X_k.
     * \f]
     *
     *  @param ndim      Number of dimensions in the flux expressions
     *  @param grad_T    Gradient of the temperature
     *                    (length = ndim)
     *  @param ldx        Leading dimension of the grad_X array 
     *                   (usually equal to m_nsp but not always)
     *  @param grad_X     Gradients of the mole fraction
     *                    Flat vector with the m_nsp in the inner loop.
     *                    length = ldx * ndim
     *  @param ldf        Leading dimension of the fluxes array 
     *                   (usually equal to m_nsp but not always)
     *  @param fluxes     Output of the diffusive mass fluxes
     *                    Flat vector with the m_nsp in the inner loop.
     *                       length = ldx * ndim
     */
    virtual void getSpeciesFluxes(int ndim,  const doublereal* grad_T,
				  int ldx, const doublereal* grad_X, 
=======
     * 
     *  @param ndim Number of dimensions in the flux expressions
     *  @param grad_T Gradient of the temperature
     *                 (length = ndim)
     * @param ldx  Leading dimension of the grad_X array 
     *              (usually equal to m_nsp but not always)
     * @param grad_X Gradients of the mole fraction
     *             Flat vector with the m_nsp in the inner loop.
     *             length = ldx * ndim
     * @param ldf  Leading dimension of the fluxes array 
     *              (usually equal to m_nsp but not always)
     * @param fluxes  Output of the diffusive mass fluxes
     *             Flat vector with the m_nsp in the inner loop.
     *             length = ldx * ndim
     */
    virtual void getSpeciesFluxes(size_t ndim,
				  const doublereal* grad_T,
				  int ldx,
				  const doublereal* grad_X, 
>>>>>>> 8f5c6f4d
				  int ldf, doublereal* fluxes);

    //! Initialize the transport object
    /*!
     * Here we change all of the internal dimensions to be sufficient.
     * We get the object ready to do property evaluations.
     *
     * @param tr  Transport parameters for all of the species
     *            in the phase.
     */
    virtual bool initGas( GasTransportParams& tr );

    friend class TransportFactory;

    
    //! Return a structure containing all of the pertinent parameters about a species that was
    //! used to construct the Transport properties in this object.
    /*!
     * @param kspec Species number to obtain the properties from.
     *
     * @return GasTransportData  returned structure.
     */
    struct GasTransportData getGasTransportData(int kspec) const;

 

  private:

    //! Calculate the pressure from the ideal gas law
    doublereal pressure_ig() const {
      return (m_thermo->molarDensity() * GasConstant *
	      m_thermo->temperature());
    }

<<<<<<< HEAD
    //! Update the temperature-dependent viscosity terms.
    /*!
     * Updates the array of pure species viscosities, and the weighting functions in the viscosity mixture rule.
     * The flag m_visc_ok is set to true.
     *
     * The formula for the weighting function is from Poling and Prausnitz.
     * See Eq. (9-5.14) of  Poling, Prausnitz, and O'Connell. The equation for the weighting function
     * \f$ \phi_{ij} \f$ is reproduced below.
     *
     *  \f[
     *        \phi_{ij} = \frac{ \left[ 1 + \left( \mu_i / \mu_j \right)^{1/2} \left( M_j / M_i \right)^{1/4} \right]^2 }
     *                    {\left[ 8 \left( 1 + M_i / M_j \right) \right]^{1/2}}
     *  \f]
     */
    void updateViscosity_T();

    //! Update the temperature dependent parts of the species thermal conductivities
    /*!
     * These are evaluated from the polynomial fits of the temperature and are assumed to be 
     * independent of pressure
     */
    void updateCond_T();

    //! Update the species viscosities
    /*!
     * These are evaluated from the polynomial fits of the temperature and are assumed to be 
     * independent of pressure
     */
    void updateSpeciesViscosities();

    //! Update the binary diffusion coefficients
    /*!
     * These are evaluated from the polynomial fits of the temperature at the unit pressure of 1 Pa.
     */
    void updateDiff_T();

 
    // --------- Member Data -------------
  private:

    //! Number of species in the phase
    int m_nsp;

    //! Minimum value of the temperature that this transport parameterization is valid
    doublereal m_tmin;

    //! Maximum value of the temperature that this transport parameterization is valid
    doublereal m_tmax;

    //! Local copy of the species molecular weights.
    vector_fp  m_mw;

    //! Polynomial fits to the viscosity of each species
    /*!
     *  m_visccoeffs[k] is vector of polynomial coefficients for species k
     *  that fits the viscosity as a function of temperature
     */
    std::vector<vector_fp>            m_visccoeffs;

    //! Polynomial fits to the thermal conductivity of each species
    /*!
     *  m_condcoeffs[k] is vector of polynomial coefficients for species k
     *  that fits the thermal conductivity
     */
    std::vector<vector_fp>            m_condcoeffs;

    //! Polynomial fits to the binary diffusivity of each species
    /*!
     *  m_diffcoeff[ic] is vector of polynomial coefficients for species  i species  j
     *  that fits the binary diffusion coefficient. The relationship between i
     *  j and ic is determined from the following algorithm:
     *
     *     int ic = 0;
     *     for (i = 0; i < m_nsp; i++) {
     *        for (j = i; j < m_nsp; j++) {
     *          ic++;
     *        }
     *     }
     *
     */
    std::vector<vector_fp>            m_diffcoeffs;

    //! Powers of the ln temperature
    /*!
     *  up to fourth order
     */
    vector_fp                    m_polytempvec;

    //! Matrix of binary diffusion coefficients at the reference pressure and the current temperature
    /*!
     *   Size is nsp x nsp
     */
    DenseMatrix m_bdiff;

    //! vector of species viscosities (kg /m /s)
    /*!
     *  These are used in wilke's rule to calculate the viscosity of the solution
     *  length = m_kk
     */
    vector_fp m_visc;

    //! vector of square root of species viscosities sqrt(kg /m /s)
    /*!
     *  These are used in wilke's rule to calculate the viscosity of the solution
     *  length = m_kk
     */
    vector_fp m_sqvisc;

    //! vector of species thermal conductivities (W/m /K)
    /*!
     *  These are used in wilke's rule to calculate the viscosity of the solution
     *  units = W /m /K = kg m /s^3 /K.
     *  length = m_kk
     */
    vector_fp m_cond;

    //! Vector of species molefractions
    /*!
     *  These are processed so that all mole fractions are >= MIN_X
     *  Length = m_kk
     */
    vector_fp m_molefracs;

    //! m_phi is a Viscosity Weighting Function
    /*!
     *  size = m_nsp * n_nsp
     */
    DenseMatrix m_phi; 

    //! Holds square roots or molecular weight ratios
    /*!
     *   m_wratjk(j,k)  = sqrt(mw[j]/mw[k])        j < k
     *   m_wratjk(k,j)  = sqrt(sqrt(mw[j]/mw[k]))  j < k
     */
    DenseMatrix m_wratjk;

    //! Holds square roots of molecular weight ratios
    /*!
     *   m_wratjk1(j,k)  = sqrt(1.0 + mw[k]/mw[j])        j < k
     */
    DenseMatrix m_wratkj1;

 
 
 

    //! Current value of the temperature at which the properties in this object are calculated (Kelvin)
    doublereal m_temp;

    //! Current value of the log of the temperature
    doublereal m_logt;

    //! Current value of Boltzman's constant times the temperature (Joules)
    doublereal m_kbt;

    //! Current value of temperature to 1/4 power
    doublereal m_t14;
=======
    // mixture attributes
    size_t m_nsp;
    doublereal m_tmin, m_tmax;
    vector_fp  m_mw;

    // polynomial fits
    std::vector<vector_fp>       m_visccoeffs;
    std::vector<vector_fp>       m_condcoeffs;
    std::vector<vector_fp>       m_diffcoeffs;
    vector_fp                    m_polytempvec;

    // property values
    DenseMatrix                  m_bdiff;
    vector_fp                    m_visc;
    vector_fp                    m_sqvisc;
    vector_fp                    m_cond;

    array_fp                    m_molefracs;

    std::vector<std::vector<int> > m_poly;
    std::vector<vector_fp > m_astar_poly;
    std::vector<vector_fp > m_bstar_poly;
    std::vector<vector_fp > m_cstar_poly;
    std::vector<vector_fp > m_om22_poly;
    DenseMatrix          m_astar;
    DenseMatrix          m_bstar;
    DenseMatrix          m_cstar;
    DenseMatrix          m_om22;

    DenseMatrix m_phi;            // viscosity weighting functions
    DenseMatrix m_wratjk, m_wratkj1;

    vector_fp   m_zrot;
    vector_fp   m_crot;
    vector_fp   m_cinternal;
    vector_fp   m_eps;
    vector_fp   m_alpha;
    vector_fp   m_dipoleDiag;

    doublereal m_temp, m_logt, m_kbt, m_t14, m_t32;
    doublereal m_sqrt_kbt, m_sqrt_t;

    vector_fp  m_sqrt_eps_k;
    DenseMatrix m_log_eps_k;
    vector_fp  m_frot_298;
    vector_fp  m_rotrelax;
>>>>>>> 8f5c6f4d

    //! Current value of temperature to the 3/2 power
    doublereal m_t32;

    //! current value of  Boltzman's constant times the temperature (Joules) to 1/2 power
    doublereal m_sqrt_kbt;

    //! current value of temperature to 1/2 power
    doublereal m_sqrt_t;

    //! Internal storage for the calculated mixture thermal conductivity
    /*!
     *  Units = W /m /K
     */
    doublereal m_lambda;

    //! Internal storage for the viscosity of the mixture  (kg /m /s)
    doublereal m_viscmix;

    //! work space length = m_kk
    vector_fp  m_spwork;

    //! Update boolean for mixture rule for the mixture viscosity
    bool m_viscmix_ok;

    //! Update boolean for the weighting factors for the mixture viscosity
    bool m_viscwt_ok;

    //! Update boolean for the species viscosities
    bool m_spvisc_ok;

    //! Update boolean for the binary diffusivities at unit pressure
    bool m_bindiff_ok;

    //! Update boolean for the species thermal conductivities
    bool m_spcond_ok;

    //! Update boolean for the mixture rule for the mixture thermal conductivity
    bool m_condmix_ok;

    //! Type of the polynomial fits to temperature
    /*!
     * CK_Mode means chemkin mode. Currently CA_Mode is used which are different types
     * of fits to temperature.
     */
    int m_mode;

    //! Lennard-Jones well-depth of the species in the current phase
    /*!
     *  Not used in this routine -> just a passthrough
     *
     * length is the number of species in the phase
     * Units are Joules (Note this is not Joules/kmol) (note, no kmol -> this is a per molecule amount)
     */
    vector_fp m_eps;

    //! hard-sphere diameter for (i,j) collision
    /*!
     *  Not used in this routine -> just a passthrough
     *
     *  diam(i,j) = 0.5*(tr.sigma[i] + tr.sigma[j]);
     *  Units are m (note, no kmol -> this is a per molecule amount)
     *
     *  Length nsp * nsp. This is a symmetric matrix.
     */
    DenseMatrix m_diam;

    //! The effective dipole moment for (i,j) collisions   
    /*!
     *  tr.dipoleMoment has units of Debye's. A Debye is 10-18 cm3/2 erg1/2
     *
     *  Not used in this routine -> just a passthrough
     *
     *    tr.dipole(i,i) = 1.e-25 * SqrtTen * trdat.dipoleMoment;
     *    tr.dipole(i,j) = sqrt(tr.dipole(i,i)*tr.dipole(j,j));
     *  Units are  in Debye  (note, no kmol -> this is a per molecule amount)
     *
     *  Length nsp. We store only the diagonal component here.
     */
    vector_fp m_dipoleDiag;

    //! Polarizability of each species in the phase
    /*!
     *  Not used in this routine -> just a passthrough
     *
     *  Length = nsp
     *  Units = m^3
     */
    vector_fp m_alpha;

    //! Dimensionless rotational heat capacity of the species in the current phase
    /*!
     *  Not used in this routine -> just a passthrough
     *
     *  These values are 0, 1 and 1.5 for single-molecule, linear, and nonlinear species respectively
     *  length is the number of species in the pahse
     *  units are dimensionless  (Cr / R)
     */
    vector_fp m_crot;

    //! Rotational relaxation number for the species in the current phase
    /*!
     *  Not used in this routine -> just a passthrough
     *
     * length is the number of species in the phase
     * units are dimensionless
     */
    vector_fp m_zrot;


    //! Debug flag - turns on more printing
    bool m_debug;
  };
}
#endif<|MERGE_RESOLUTION|>--- conflicted
+++ resolved
@@ -3,29 +3,13 @@
  *    Headers for the MixTransport object, which models transport properties
  *    in ideal gas solutions using a mixture averaged approximation
  *    (see \ref tranprops and \link Cantera::MixTransport MixTransport \endlink) .
- *
  */
-<<<<<<< HEAD
-/* $Author$
- * $Revision$
- * $Date$
- */
-=======
->>>>>>> 8f5c6f4d
+
 // Copyright 2001  California Institute of Technology
 
 #ifndef CT_MIXTRAN_H
 #define CT_MIXTRAN_H
 
-<<<<<<< HEAD
-// turn off warnings under Windows
-#ifdef WIN32
-#pragma warning(disable:4786)
-#pragma warning(disable:4503)
-#endif
-
-=======
->>>>>>> 8f5c6f4d
 // STL includes
 #include <vector>
 #include <string>
@@ -154,15 +138,11 @@
      */
     virtual doublereal viscosity();
 
-<<<<<<< HEAD
     //! returns the vector of species viscosities
     /*!
      *   @param visc  Vector of species viscosities
      */
     virtual void getSpeciesViscosities(doublereal* visc)
-=======
-    virtual void getSpeciesViscosities(doublereal* const visc)
->>>>>>> 8f5c6f4d
     { update_T();  updateViscosity_T(); copy(m_visc.begin(), m_visc.end(), visc); }
 
     //! Return the thermal diffusion coefficients
@@ -196,7 +176,6 @@
      */
     virtual doublereal thermalConductivity();
 
-<<<<<<< HEAD
     //! Returns the matrix of binary diffusion coefficients.
     /*!
      *
@@ -207,11 +186,7 @@
      * @param ld   offset of rows in the storage
      * @param d    output vector of diffusion coefficients
      */
-    virtual void getBinaryDiffCoeffs(const int ld, doublereal* const d);
-=======
     virtual void getBinaryDiffCoeffs(const size_t ld, doublereal* const d);
-
->>>>>>> 8f5c6f4d
     
     //! Returns the Mixture-averaged diffusion coefficients [m^2/s]. 
     /*!
@@ -270,7 +245,6 @@
     //! given the gradients in mole fraction and temperature
     /*!
      *  Units for the returned fluxes are kg m-2 s-1.
-<<<<<<< HEAD
      *
      *
      * The diffusive mass flux of species \e k is computed from
@@ -292,29 +266,8 @@
      *                    Flat vector with the m_nsp in the inner loop.
      *                       length = ldx * ndim
      */
-    virtual void getSpeciesFluxes(int ndim,  const doublereal* grad_T,
+    virtual void getSpeciesFluxes(size_t ndim,  const doublereal* grad_T,
 				  int ldx, const doublereal* grad_X, 
-=======
-     * 
-     *  @param ndim Number of dimensions in the flux expressions
-     *  @param grad_T Gradient of the temperature
-     *                 (length = ndim)
-     * @param ldx  Leading dimension of the grad_X array 
-     *              (usually equal to m_nsp but not always)
-     * @param grad_X Gradients of the mole fraction
-     *             Flat vector with the m_nsp in the inner loop.
-     *             length = ldx * ndim
-     * @param ldf  Leading dimension of the fluxes array 
-     *              (usually equal to m_nsp but not always)
-     * @param fluxes  Output of the diffusive mass fluxes
-     *             Flat vector with the m_nsp in the inner loop.
-     *             length = ldx * ndim
-     */
-    virtual void getSpeciesFluxes(size_t ndim,
-				  const doublereal* grad_T,
-				  int ldx,
-				  const doublereal* grad_X, 
->>>>>>> 8f5c6f4d
 				  int ldf, doublereal* fluxes);
 
     //! Initialize the transport object
@@ -349,7 +302,6 @@
 	      m_thermo->temperature());
     }
 
-<<<<<<< HEAD
     //! Update the temperature-dependent viscosity terms.
     /*!
      * Updates the array of pure species viscosities, and the weighting functions in the viscosity mixture rule.
@@ -391,7 +343,7 @@
   private:
 
     //! Number of species in the phase
-    int m_nsp;
+    size_t m_nsp;
 
     //! Minimum value of the temperature that this transport parameterization is valid
     doublereal m_tmin;
@@ -507,54 +459,6 @@
 
     //! Current value of temperature to 1/4 power
     doublereal m_t14;
-=======
-    // mixture attributes
-    size_t m_nsp;
-    doublereal m_tmin, m_tmax;
-    vector_fp  m_mw;
-
-    // polynomial fits
-    std::vector<vector_fp>       m_visccoeffs;
-    std::vector<vector_fp>       m_condcoeffs;
-    std::vector<vector_fp>       m_diffcoeffs;
-    vector_fp                    m_polytempvec;
-
-    // property values
-    DenseMatrix                  m_bdiff;
-    vector_fp                    m_visc;
-    vector_fp                    m_sqvisc;
-    vector_fp                    m_cond;
-
-    array_fp                    m_molefracs;
-
-    std::vector<std::vector<int> > m_poly;
-    std::vector<vector_fp > m_astar_poly;
-    std::vector<vector_fp > m_bstar_poly;
-    std::vector<vector_fp > m_cstar_poly;
-    std::vector<vector_fp > m_om22_poly;
-    DenseMatrix          m_astar;
-    DenseMatrix          m_bstar;
-    DenseMatrix          m_cstar;
-    DenseMatrix          m_om22;
-
-    DenseMatrix m_phi;            // viscosity weighting functions
-    DenseMatrix m_wratjk, m_wratkj1;
-
-    vector_fp   m_zrot;
-    vector_fp   m_crot;
-    vector_fp   m_cinternal;
-    vector_fp   m_eps;
-    vector_fp   m_alpha;
-    vector_fp   m_dipoleDiag;
-
-    doublereal m_temp, m_logt, m_kbt, m_t14, m_t32;
-    doublereal m_sqrt_kbt, m_sqrt_t;
-
-    vector_fp  m_sqrt_eps_k;
-    DenseMatrix m_log_eps_k;
-    vector_fp  m_frot_298;
-    vector_fp  m_rotrelax;
->>>>>>> 8f5c6f4d
 
     //! Current value of temperature to the 3/2 power
     doublereal m_t32;
