--- conflicted
+++ resolved
@@ -166,66 +166,6 @@
     return maxval;
   }
 
-<<<<<<< HEAD
-  //! Copy a vector of doubles in an efficient, fast manner.
-  /*!
-   *  No checking is done other that to check that len is greater than 0
-   *
-   *  @param copyTo  Vector to receive the copy
-   *  @param copyFrom Vector from which the copy is coming
-   *  @param len  Length of the copy
-   */
-  inline void fbo_copy_dbl_1(doublereal * const copyTo, const doublereal * const copyFrom, 
-			     const int len) {
-    if (len > 0) {
-      (void) std::memcpy((void *)copyTo, (const void *)copyFrom, len * sizeof(doublereal));
-    }
-  }
-
-  //! Copy a vector<doubles> in an efficient, fast manner.
-  /*!
-   *  No checking is done other that to check that len is greater than 0
-   *
-   *  @param copyTo  Vector to receive the copy
-   *  @param copyFrom Vector from which the copy is coming
-   *  @param len  Length of the copy
-   */
-  inline void fvo_copy_dbl_1(std::vector<doublereal> &copyTo, const std::vector<doublereal> &copyFrom, 
-			     const int len) {
-    if (len > 0) {
-      (void) std::memcpy((void *)(&copyTo[0]), (const void *)(&copyFrom[0]), len * sizeof(doublereal));
-    }
-  }
-
-  //! Zero a double vector in an efficient, fast manner.
-  /*!
-   *  No checking is done other that to check that len is greater than 0
-   *
-   *  @param v    Vector to be zeroed
-   *  @param len  Length of the copy
-   */
-  inline void fbo_zero_dbl_1(doublereal * const v, const int len) {
-    if (len > 0) {
-      (void) std::memset((void *)v, 0, len * sizeof(doublereal));
-    }
-  }
-
-  //! Zero a vector<doubles> in an efficient, fast manner.
-  /*!
-   *  No checking is done other that to check that len is greater than 0
-   *
-   *  @param v    Vector to be zeroed
-   *  @param len  Length of the copy
-   */
-  inline void fvo_zero_dbl_1(std::vector<doublereal> &v, const int len) {
-    if (len > 0) {
-      (void) std::memset((void *)(&v[0]), 0, len * sizeof(doublereal));
-    }
-  }
-
-
-=======
->>>>>>> 8f5c6f4d
 }
 
 #endif