/**
 *
 *  @file DH_graph_1
 */
<<<<<<< HEAD

/*
 *  $Author$
 *  $Date$
 *  $Revision$
 */

=======
>>>>>>> 8f5c6f4d
#ifdef SRCDIRTREE
#include "ct_defs.h"
#include "logger.h"
#include "DebyeHuckel.h"
#else
#include "Cantera.h"
#include "kernel/logger.h"
#include "kernel/DebyeHuckel.h"
#endif

#include <cstdio>

using namespace std;
using namespace Cantera;

class fileLog: public Logger {
public:
    fileLog(string fName) {
	m_fName = fName;
        m_fs.open(fName.c_str());
    }
    
    virtual void write(const string& msg) {
          m_fs << msg;
          m_fs << endl;
    }

    virtual ~fileLog() {
	m_fs.close();
    }
    
    string m_fName;
    ofstream m_fs;

};

void printUsage() {
    cout << "usage: DH_test " <<  endl;
    cout <<"                -> Everything is hardwired" << endl;
}

void pAtable(DebyeHuckel *DH) {
    int nsp = DH->nSpecies();
    double acMol[100]; 
    double mf[100];
    double activities[100]; 
    double moll[100];
    
    DH->getMolalityActivityCoefficients(acMol);
    DH->getMoleFractions(mf);
    DH->getActivities(activities);
    DH->getMolalities(moll);
    string sName;
    printf("            Name      Activity  ActCoeffMolal "
	   "   MoleFract      Molality\n");
    for (int k = 0; k < nsp; k++) {
      sName = DH->speciesName(k);
      printf("%16s %13g %13g %13g %13g\n", 
	     sName.c_str(), activities[k], acMol[k], mf[k], moll[k]);
    }
}

int main(int argc, char **argv)
{

   int retn = 0;
   int i;
   string fName = "DH_graph_1.log";
   fileLog *fl = new fileLog(fName);
   try {

     char iFile[80];
     strcpy(iFile, "DH_NaCl.xml");
     if (argc > 1) {
       strcpy(iFile, argv[1]);
     }
     setLogger(fl);

     DebyeHuckel *DH = new DebyeHuckel(iFile, "NaCl_electrolyte");
     
     int nsp = DH->nSpecies();
     double acMol[100]; 
     double mf[100]; 
     double moll[100]; 
     DH->getMoleFractions(mf);
     string sName;

     DH->setState_TP(298.15, 1.01325E5);
  
     int i1 = DH->speciesIndex("Na+");
     int i2 = DH->speciesIndex("Cl-");
     int i3 = DH->speciesIndex("H2O(L)");
     for (i = 1; i < nsp; i++) {
       moll[i] = 0.0;
     }
     DH->setMolalities(moll);
     double Itop = 10.;
     double Ibot = 0.0;
     double ISQRTtop = sqrt(Itop);
     double ISQRTbot = sqrt(Ibot);
     double ISQRT;
     double Is = 0.0;
     int its = 100;
     printf("              Is,     sqrtIs,     meanAc,"
	    "  log10(meanAC),     acMol_Na+,"
	    ",     acMol_Cl-,   ac_Water\n");
     for (i = 0; i < its; i++) {
       ISQRT = ISQRTtop*((double)i)/(its - 1.0)
              + ISQRTbot*(1.0 - (double)i/(its - 1.0));
       Is = ISQRT * ISQRT;
       moll[i1] = Is;
       moll[i2] = Is;
       DH->setMolalities(moll);
       DH->getMolalityActivityCoefficients(acMol);
       double meanAC = sqrt(acMol[i1] * acMol[i2]);
       printf("%15g, %15g, %15g, %15g, %15g, %15g, %15g\n",
	      Is, ISQRT, meanAC, log10(meanAC), 
	      acMol[i1], acMol[i2], acMol[i3]);
     }

 
     delete DH;
     DH = 0;
     /*
      * This delete the file logger amongst other things.
      */
     Cantera::appdelete();

     return retn;

   } catch (CanteraError) {
     showErrors();
     if (fl) {
       delete fl;
     }
     return -1;
   }
} <|MERGE_RESOLUTION|>--- conflicted
+++ resolved
@@ -2,16 +2,6 @@
  *
  *  @file DH_graph_1
  */
-<<<<<<< HEAD
-
-/*
- *  $Author$
- *  $Date$
- *  $Revision$
- */
-
-=======
->>>>>>> 8f5c6f4d
 #ifdef SRCDIRTREE
 #include "ct_defs.h"
 #include "logger.h"
